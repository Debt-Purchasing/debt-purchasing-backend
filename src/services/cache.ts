--- conflicted
+++ resolved
@@ -1,18 +1,12 @@
-import cron from "node-cron";
-import { config } from "../config";
-import { AssetConfiguration } from "../models/AssetConfiguration";
-import { DebtPosition } from "../models/DebtPosition";
-import { Order } from "../models/Order"; // Orders (both pending and executed)
-import { Token } from "../models/Token";
-import { User } from "../models/User";
-import {
-  SubgraphAssetConfiguration,
-  SubgraphDebtPosition,
-  SubgraphOrder,
-  SubgraphToken,
-  SubgraphUser,
-} from "../types";
-import SubgraphService from "./subgraph";
+import cron from 'node-cron';
+import { config } from '../config';
+import { AssetConfiguration } from '../models/AssetConfiguration';
+import { DebtPosition } from '../models/DebtPosition';
+import { Order } from '../models/Order'; // Orders (both pending and executed)
+import { Token } from '../models/Token';
+import { User } from '../models/User';
+import { SubgraphAssetConfiguration, SubgraphDebtPosition, SubgraphOrder, SubgraphToken, SubgraphUser } from '../types';
+import SubgraphService from './subgraph';
 
 export class SubgraphCacheService {
   private static instance: SubgraphCacheService;
@@ -33,12 +27,12 @@
 
   public async startCaching(): Promise<void> {
     if (!config.cache.enabled) {
-      console.log("🔄 Caching is disabled");
+      console.log('🔄 Caching is disabled');
       return;
     }
 
     if (this.cronJob) {
-      console.log("🔄 Caching is already running");
+      console.log('🔄 Caching is already running');
       return;
     }
 
@@ -47,9 +41,7 @@
 
     // Schedule periodic caching
     const cronExpression = `*/${config.cache.intervalSeconds} * * * * *`;
-    console.log(
-      `🕒 Starting cache service with interval: ${config.cache.intervalSeconds}s`
-    );
+    console.log(`🕒 Starting cache service with interval: ${config.cache.intervalSeconds}s`);
 
     this.cronJob = cron.schedule(cronExpression, async () => {
       if (!this.isRunning) {
@@ -57,14 +49,14 @@
       }
     });
 
-    console.log("✅ Cache service started successfully");
+    console.log('✅ Cache service started successfully');
   }
 
   public stopCaching(): void {
     if (this.cronJob) {
       this.cronJob.stop();
       this.cronJob = null;
-      console.log("🛑 Cache service stopped");
+      console.log('🛑 Cache service stopped');
     }
   }
 
@@ -75,7 +67,7 @@
 
   private async fetchAndCacheData(): Promise<void> {
     if (this.isRunning) {
-      console.log("⏳ Cache update already in progress, skipping...");
+      console.log('⏳ Cache update already in progress, skipping...');
       return;
     }
 
@@ -83,30 +75,23 @@
     const startTime = Date.now();
 
     try {
-      console.log("🔄 Starting cache update...");
-
-      const {
-        users,
-        debtPositions,
-        orders,
-        priceTokens,
-        liquidationThresholds,
-      } = await this.subgraphService.fetchAllData();
+      console.log('🔄 Starting cache update...');
+
+      const { users, debtPositions, orders, priceTokens, liquidationThresholds } =
+        await this.subgraphService.fetchAllData();
 
       await Promise.all([
         this.cacheUsers(users.data?.users || []),
         this.cacheDebtPositions(debtPositions.data?.debtPositions || []),
         this.cacheOrders(orders.data?.fullSaleOrderExecutions || []),
         this.cachePriceTokens(priceTokens.data?.tokens || []),
-        this.cacheLiquidationThresholds(
-          liquidationThresholds.data?.assetConfigurations || []
-        ),
+        this.cacheLiquidationThresholds(liquidationThresholds.data?.assetConfigurations || []),
       ]);
 
       const duration = Date.now() - startTime;
       console.log(`✅ Cache update completed in ${duration}ms`);
     } catch (error) {
-      console.error("❌ Cache update failed:", error);
+      console.error('❌ Cache update failed:', error);
     } finally {
       this.isRunning = false;
     }
@@ -116,7 +101,7 @@
     if (users.length === 0) return;
 
     try {
-      const operations = users.map((user) => ({
+      const operations = users.map(user => ({
         updateOne: {
           filter: { id: user.id },
           update: {
@@ -132,21 +117,17 @@
       }));
 
       const result = await User.bulkWrite(operations);
-      console.log(
-        `👥 Users cached: ${result.upsertedCount} new, ${result.modifiedCount} updated`
-      );
-    } catch (error) {
-      console.error("❌ Failed to cache users:", error);
-    }
-  }
-
-  private async cacheDebtPositions(
-    positions: SubgraphDebtPosition[]
-  ): Promise<void> {
+      console.log(`👥 Users cached: ${result.upsertedCount} new, ${result.modifiedCount} updated`);
+    } catch (error) {
+      console.error('❌ Failed to cache users:', error);
+    }
+  }
+
+  private async cacheDebtPositions(positions: SubgraphDebtPosition[]): Promise<void> {
     if (positions.length === 0) return;
 
     try {
-      const operations = positions.map((position) => ({
+      const operations = positions.map(position => ({
         updateOne: {
           filter: { id: position.id },
           update: {
@@ -155,13 +136,13 @@
               owner: position.owner.id,
               nonce: position.nonce,
               // Transform collaterals to flatten token object
-              collaterals: position.collaterals.map((collateral) => ({
+              collaterals: position.collaterals.map(collateral => ({
                 id: collateral.id,
                 token: collateral.token.id, // Extract token address from object
                 amount: collateral.amount,
               })),
               // Transform debts to flatten token object
-              debts: position.debts.map((debt) => ({
+              debts: position.debts.map(debt => ({
                 id: debt.id,
                 token: debt.token.id, // Extract token address from object
                 amount: debt.amount,
@@ -175,19 +156,14 @@
       }));
 
       const result = await DebtPosition.bulkWrite(operations);
-      console.log(
-        `🏦 Debt positions cached: ${result.upsertedCount} new, ${result.modifiedCount} updated`
-      );
+      console.log(`🏦 Debt positions cached: ${result.upsertedCount} new, ${result.modifiedCount} updated`);
 
       // Cancel orders with old nonce for each updated debt position
       for (const position of positions) {
-        await this.cancelOldOrdersForDebtPosition(
-          position.id,
-          parseInt(position.nonce)
-        );
-      }
-    } catch (error) {
-      console.error("❌ Failed to cache debt positions:", error);
+        await this.cancelOldOrdersForDebtPosition(position.id, parseInt(position.nonce));
+      }
+    } catch (error) {
+      console.error('❌ Failed to cache debt positions:', error);
     }
   }
 
@@ -202,7 +178,7 @@
 
       console.log(`📋 Processed ${orderExecutions.length} order executions`);
     } catch (error) {
-      console.error("❌ Failed to process order executions:", error);
+      console.error('❌ Failed to process order executions:', error);
     }
   }
 
@@ -218,9 +194,7 @@
       const newNonce = parseInt(execution.debtNonce);
       const executionTime = new Date(parseInt(execution.executionTime) * 1000);
 
-      console.log(
-        `🔄 Processing order execution for debt ${debtPositionId}, new nonce: ${newNonce}`
-      );
+      console.log(`🔄 Processing order execution for debt ${debtPositionId}, new nonce: ${newNonce}`);
 
       // 1. Update debt position nonce
       const debtUpdateResult = await DebtPosition.updateOne(
@@ -230,19 +204,17 @@
             nonce: execution.debtNonce,
             lastUpdatedAt: executionTime,
           },
-        }
+        },
       );
 
       if (debtUpdateResult.modifiedCount > 0) {
-        console.log(
-          `✅ Updated debt position ${debtPositionId} nonce to ${newNonce}`
-        );
+        console.log(`✅ Updated debt position ${debtPositionId} nonce to ${newNonce}`);
       }
 
       // 2. Find orders to update (both execute and cancel)
       const ordersToUpdate = await Order.find({
         debtAddress: debtPositionId,
-        status: "ACTIVE",
+        status: 'ACTIVE',
       }).lean();
 
       if (ordersToUpdate.length === 0) {
@@ -254,8 +226,7 @@
       const bulkOps: any[] = [];
 
       for (const order of ordersToUpdate) {
-        const isExecutedOrder =
-          order.debtNonce === newNonce && order.seller === execution.seller.id;
+        const isExecutedOrder = order.debtNonce === newNonce && order.seller === execution.seller.id;
 
         if (isExecutedOrder) {
           // Mark as executed
@@ -264,7 +235,7 @@
               filter: { _id: order._id },
               update: {
                 $set: {
-                  status: "EXECUTED",
+                  status: 'EXECUTED',
                   executedBy: execution.buyer.id,
                   executedAt: executionTime,
                   executionTxHash: execution.id,
@@ -283,7 +254,7 @@
               filter: { _id: order._id },
               update: {
                 $set: {
-                  status: "CANCELLED",
+                  status: 'CANCELLED',
                   updatedAt: new Date(),
                 },
               },
@@ -295,51 +266,40 @@
       // 4. Execute bulk operations
       if (bulkOps.length > 0) {
         const result = await Order.bulkWrite(bulkOps);
-        console.log(
-          `📋 Orders updated for debt ${debtPositionId}: ${result.modifiedCount} modified`
-        );
-      }
-    } catch (error) {
-      console.error(
-        `❌ Failed to process order execution for ${execution.position.id}:`,
-        error
-      );
+        console.log(`📋 Orders updated for debt ${debtPositionId}: ${result.modifiedCount} modified`);
+      }
+    } catch (error) {
+      console.error(`❌ Failed to process order execution for ${execution.position.id}:`, error);
     }
   }
 
   /**
    * Cancel orders with old nonce when debt position nonce is updated
    */
-  private async cancelOldOrdersForDebtPosition(
-    debtPositionId: string,
-    currentNonce: number
-  ): Promise<void> {
+  private async cancelOldOrdersForDebtPosition(debtPositionId: string, currentNonce: number): Promise<void> {
     try {
       // Cancel all active orders with nonce less than current nonce
       const cancelResult = await Order.updateMany(
         {
           debtAddress: debtPositionId,
           debtNonce: { $lt: currentNonce },
-          status: "ACTIVE",
+          status: 'ACTIVE',
         },
         {
           $set: {
-            status: "CANCELLED",
+            status: 'CANCELLED',
             updatedAt: new Date(),
           },
-        }
+        },
       );
 
       if (cancelResult.modifiedCount > 0) {
         console.log(
-          `🚫 Cancelled ${cancelResult.modifiedCount} orders for debt ${debtPositionId} with nonce < ${currentNonce}`
+          `🚫 Cancelled ${cancelResult.modifiedCount} orders for debt ${debtPositionId} with nonce < ${currentNonce}`,
         );
       }
     } catch (error) {
-      console.error(
-        `❌ Failed to cancel old orders for debt ${debtPositionId}:`,
-        error
-      );
+      console.error(`❌ Failed to cancel old orders for debt ${debtPositionId}:`, error);
     }
   }
 
@@ -347,7 +307,7 @@
     if (tokens.length === 0) return;
 
     try {
-      const operations = tokens.map((token) => ({
+      const operations = tokens.map(token => ({
         updateOne: {
           filter: { id: token.id },
           update: {
@@ -365,21 +325,17 @@
       }));
 
       const result = await Token.bulkWrite(operations);
-      console.log(
-        `💰 Price tokens cached: ${result.upsertedCount} new, ${result.modifiedCount} updated`
-      );
-    } catch (error) {
-      console.error("❌ Failed to cache price tokens:", error);
-    }
-  }
-
-  private async cacheLiquidationThresholds(
-    assetConfigurations: SubgraphAssetConfiguration[]
-  ): Promise<void> {
+      console.log(`💰 Price tokens cached: ${result.upsertedCount} new, ${result.modifiedCount} updated`);
+    } catch (error) {
+      console.error('❌ Failed to cache price tokens:', error);
+    }
+  }
+
+  private async cacheLiquidationThresholds(assetConfigurations: SubgraphAssetConfiguration[]): Promise<void> {
     if (assetConfigurations.length === 0) return;
 
     try {
-      const operations = assetConfigurations.map((config) => ({
+      const operations = assetConfigurations.map(config => ({
         updateOne: {
           filter: { id: config.id },
           update: {
@@ -398,26 +354,19 @@
       }));
 
       const result = await AssetConfiguration.bulkWrite(operations);
-      console.log(
-        `⚙️ Asset configurations cached: ${result.upsertedCount} new, ${result.modifiedCount} updated`
-      );
-    } catch (error) {
-      console.error("❌ Failed to cache asset configurations:", error);
+      console.log(`⚙️ Asset configurations cached: ${result.upsertedCount} new, ${result.modifiedCount} updated`);
+    } catch (error) {
+      console.error('❌ Failed to cache asset configurations:', error);
     }
   }
 
   public async getCachedUsers(limit = 100, offset = 0): Promise<any[]> {
-    return User.find()
-      .sort({ totalVolumeTraded: -1 })
-      .limit(limit)
-      .skip(offset)
-      .lean();
+    return User.find().sort({ totalVolumeTraded: -1 }).limit(limit).skip(offset).lean();
   }
 
   public async getCachedDebtPositions(
     limit = 100,
     offset = 0,
-<<<<<<< HEAD
     owner?: string,
   ): Promise<{ positions: any[]; total: number }> {
     const filter = owner ? { owner } : {};
@@ -426,76 +375,44 @@
       DebtPosition.countDocuments(filter),
     ]);
     return { positions, total };
-=======
-    owner?: string
-  ): Promise<any[]> {
-    const filter = owner ? { owner } : {};
-    return DebtPosition.find(filter)
-      .sort({ updatedAt: -1 })
-      .limit(limit)
-      .skip(offset)
-      .lean();
->>>>>>> 4de0503c
-  }
-
-  public async getCachedOrders(
-    limit = 100,
-    offset = 0,
-    filters?: any
-  ): Promise<any[]> {
+  }
+
+  public async getCachedOrders(limit = 100, offset = 0, filters?: any): Promise<any[]> {
     // Return executed orders (status = EXECUTED)
-    return Order.find({ status: "EXECUTED", ...filters })
+    return Order.find({ status: 'EXECUTED', ...filters })
       .sort({ executedAt: -1 })
       .limit(limit)
       .skip(offset)
       .lean();
   }
 
-  public async getCachedPriceTokens(
-    limit = 100,
-    offset = 0,
-    symbol?: string
-  ): Promise<any[]> {
+  public async getCachedPriceTokens(limit = 100, offset = 0, symbol?: string): Promise<any[]> {
     const filter = symbol ? { symbol: symbol.toUpperCase() } : {};
-    return Token.find(filter)
-      .sort({ lastUpdatedAt: -1 })
-      .limit(limit)
-      .skip(offset)
-      .lean();
+    return Token.find(filter).sort({ lastUpdatedAt: -1 }).limit(limit).skip(offset).lean();
   }
 
   public async getCachedLiquidationThresholds(
     limit = 100,
     offset = 0,
     symbol?: string,
-    isActive?: boolean
+    isActive?: boolean,
   ): Promise<any[]> {
     const filter: any = {};
     if (symbol) filter.symbol = symbol.toUpperCase();
     if (isActive !== undefined) filter.isActive = isActive;
-    return AssetConfiguration.find(filter)
-      .sort({ lastUpdatedAt: -1 })
-      .limit(limit)
-      .skip(offset)
-      .lean();
+    return AssetConfiguration.find(filter).sort({ lastUpdatedAt: -1 }).limit(limit).skip(offset).lean();
   }
 
   public async getStats(): Promise<any> {
-    const [
-      userCount,
-      positionCount,
-      executedOrderCount,
-      pendingOrderCount,
-      tokenCount,
-      assetConfigCount,
-    ] = await Promise.all([
-      User.countDocuments(),
-      DebtPosition.countDocuments(),
-      Order.countDocuments({ status: "EXECUTED" }),
-      Order.countDocuments({ status: "ACTIVE" }),
-      Token.countDocuments(),
-      AssetConfiguration.countDocuments(),
-    ]);
+    const [userCount, positionCount, executedOrderCount, pendingOrderCount, tokenCount, assetConfigCount] =
+      await Promise.all([
+        User.countDocuments(),
+        DebtPosition.countDocuments(),
+        Order.countDocuments({ status: 'EXECUTED' }),
+        Order.countDocuments({ status: 'ACTIVE' }),
+        Token.countDocuments(),
+        AssetConfiguration.countDocuments(),
+      ]);
 
     return {
       users: userCount,
